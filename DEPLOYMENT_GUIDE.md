--- conflicted
+++ resolved
@@ -157,7 +157,6 @@
 From your local machine, run the deployment script:
 
 ```bash
-<<<<<<< HEAD
 # Test health check
 curl https://your-project-reference.supabase.co/functions/v1/client-api/health
 
@@ -166,13 +165,11 @@
   -H "Authorization: Bearer YOUR_API_KEY" \
   -H "Content-Type: application/json" \
   -d '{"email": "test@example.com", "amount": 5000, "currency": "NGN"}'
-=======
 # Navigate to the project directory
 cd /Users/seyederick/DevOps/_project_folders/the-fixer-initiative
 
 # Deploy nginx configurations for both domains
 ./deploy-nginx-configs.sh
->>>>>>> d8740535
 ```
 
 The script will:
@@ -193,13 +190,11 @@
 Then on the VPS:
 
 ```bash
-<<<<<<< HEAD
 # Monitor Supabase functions
 supabase functions logs --project-ref your-project-reference
 
 # Monitor database performance
 supabase db logs --project-ref your-project-reference
-=======
 # Navigate to onasis-gateway directory
 cd /path/to/onasis-gateway
 
@@ -212,7 +207,6 @@
 # Restart the services
 pm2 restart onasis-gateway
 pm2 restart mcp-server
->>>>>>> d8740535
 ```
 
 #### **2.2.3 Setup SSL Certificates**
@@ -234,7 +228,6 @@
 
 ### **2.3 Verification and Testing**
 
-<<<<<<< HEAD
 ### **Supabase Project**
 - **Dashboard**: https://supabase.com/dashboard/project/your-project-reference
 - **API URL**: https://your-project-reference.supabase.co
@@ -244,11 +237,9 @@
 - **Client API**: https://your-project-reference.supabase.co/functions/v1/client-api
 - **Paystack Integration**: https://your-project-reference.supabase.co/functions/v1/paystack-integration
 - **Sayswitch Integration**: https://your-project-reference.supabase.co/functions/v1/sayswitch-integration
-=======
 #### **2.3.1 Verify Deployment**
 
 Check deployment status:
->>>>>>> d8740535
 
 ```bash
 # Check status
@@ -274,7 +265,6 @@
 # Check schema creation
 \dt credit.*
 
-<<<<<<< HEAD
 ## 🔧 **Troubleshooting**
 
 ### **Common Issues**
@@ -311,11 +301,9 @@
    # Check for TypeScript errors
    npm run lint
    ```
-=======
 # Check adapter registration
 SELECT * FROM onasis.adapters WHERE adapter_code = 'CAAS';
 ```
->>>>>>> d8740535
 
 ---
 ---

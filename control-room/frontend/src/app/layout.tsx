--- conflicted
+++ resolved
@@ -1,6 +1,4 @@
-<<<<<<< HEAD
 import React from 'react';
-=======
 import type { Metadata } from "next";
 import { Suspense } from "react";
 import { StackProvider, StackTheme } from "@stackframe/stack";
@@ -24,7 +22,6 @@
     ]
   }
 };
->>>>>>> d64c8325
 
 export default function RootLayout({
   children,
@@ -33,10 +30,8 @@
 }) {
   return (
     <html lang="en">
-<<<<<<< HEAD
       <body>
         {children}
-=======
       <body className="antialiased">
         <StackProvider app={stackClientApp}>
           <StackTheme>
@@ -48,7 +43,6 @@
             </Suspense>
           </StackTheme>
         </StackProvider>
->>>>>>> d64c8325
       </body>
     </html>
   );

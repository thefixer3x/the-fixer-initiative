<<<<<<< HEAD
'use client';

import { useEffect } from 'react';
import { useRouter } from 'next/navigation';

export default function Home() {
  const router = useRouter();

  useEffect(() => {
    router.push('/admin/dashboard');
  }, [router]);

  return (
    <div className="flex items-center justify-center min-h-screen bg-gray-100">
      <div className="text-center">
        <h1 className="text-2xl font-semibold text-gray-900">Redirecting...</h1>
        <p className="mt-2 text-sm text-gray-500">Taking you to the admin dashboard</p>
      </div>
    </div>
  );
=======
'use client'

import { useState, useEffect } from 'react'
import { useAuth } from '@/contexts/StackAuthContext'
import { useRouter } from 'next/navigation'
import DashboardLayout from '@/components/layout/DashboardLayout'
import { Database, Server, Activity, ExternalLink, Users, TrendingUp } from 'lucide-react'
import { getEcosystemMetrics, getTopPerformingApps, getRecentActivity } from '@/lib/ecosystem-data'

export default function HomePage() {
  const { user, loading } = useAuth()
  const router = useRouter()
  const [metrics, setMetrics] = useState(() => getEcosystemMetrics())
  const [topApps, setTopApps] = useState(() => getTopPerformingApps(3))
  const [recentActivity, setRecentActivity] = useState(() => getRecentActivity())

  useEffect(() => {
    // Simulate real-time updates every 30 seconds
    const interval = setInterval(() => {
      setMetrics(getEcosystemMetrics())
      setTopApps(getTopPerformingApps(3))
      setRecentActivity(getRecentActivity())
    }, 30000)

    return () => clearInterval(interval)
  }, [])

  if (loading) {
    return (
      <DashboardLayout>
        <div className="flex items-center justify-center h-64">
          <Activity className="animate-spin h-8 w-8 text-indigo-600" />
        </div>
      </DashboardLayout>
    )
  }

  if (!user) {
    router.push('/auth/signin')
    return null
  }

  return (
    <DashboardLayout>
      <div className="space-y-6">
        <div className="md:flex md:items-center md:justify-between">
          <div className="min-w-0 flex-1">
            <h2 className="text-2xl font-bold leading-7 text-gray-900">
              Control Room Dashboard
            </h2>
            <p className="mt-1 text-sm text-gray-500">
              Manage your multi-database architecture
            </p>
          </div>
        </div>

        {/* Ecosystem Metrics Overview */}
        <div className="grid grid-cols-1 gap-5 sm:grid-cols-2 lg:grid-cols-4">
          <div className="bg-white overflow-hidden shadow rounded-lg">
            <div className="p-5">
              <div className="flex items-center">
                <div className="flex-shrink-0">
                  <Users className="h-6 w-6 text-blue-600" />
                </div>
                <div className="ml-5 w-0 flex-1">
                  <dl>
                    <dt className="text-sm font-medium text-gray-500 truncate">Total Users</dt>
                    <dd className="text-lg font-medium text-gray-900">{metrics.totalUsers.toLocaleString()}</dd>
                  </dl>
                </div>
              </div>
            </div>
          </div>

          <div className="bg-white overflow-hidden shadow rounded-lg">
            <div className="p-5">
              <div className="flex items-center">
                <div className="flex-shrink-0">
                  <Activity className="h-6 w-6 text-green-600" />
                </div>
                <div className="ml-5 w-0 flex-1">
                  <dl>
                    <dt className="text-sm font-medium text-gray-500 truncate">Active Apps</dt>
                    <dd className="text-lg font-medium text-gray-900">{metrics.activeApps}/{metrics.totalApps}</dd>
                  </dl>
                </div>
              </div>
            </div>
          </div>

          <div className="bg-white overflow-hidden shadow rounded-lg">
            <div className="p-5">
              <div className="flex items-center">
                <div className="flex-shrink-0">
                  <TrendingUp className="h-6 w-6 text-purple-600" />
                </div>
                <div className="ml-5 w-0 flex-1">
                  <dl>
                    <dt className="text-sm font-medium text-gray-500 truncate">Total Revenue</dt>
                    <dd className="text-lg font-medium text-gray-900">${metrics.totalRevenue.toLocaleString()}</dd>
                  </dl>
                </div>
              </div>
            </div>
          </div>

          <div className="bg-white overflow-hidden shadow rounded-lg">
            <div className="p-5">
              <div className="flex items-center">
                <div className="flex-shrink-0">
                  <Server className="h-6 w-6 text-indigo-600" />
                </div>
                <div className="ml-5 w-0 flex-1">
                  <dl>
                    <dt className="text-sm font-medium text-gray-500 truncate">Health Status</dt>
                    <dd className="text-lg font-medium text-green-600">{metrics.healthPercentage}%</dd>
                  </dl>
                </div>
              </div>
            </div>
          </div>
        </div>

        {/* Database Management Cards */}
        <div className="grid grid-cols-1 gap-6 sm:grid-cols-2">
          <div className="bg-white overflow-hidden shadow rounded-lg">
            <div className="p-5">
              <div className="flex items-center">
                <Database className="h-6 w-6 text-green-600" />
                <div className="ml-4">
                  <h3 className="text-lg font-medium text-gray-900">Supabase</h3>
                  <p className="text-sm text-gray-500">Production Database</p>
                </div>
              </div>
              <div className="mt-4">
                <button
                  onClick={() => router.push('/databases/supabase')}
                  className="inline-flex items-center px-4 py-2 border border-transparent text-sm font-medium rounded-md text-white bg-green-600 hover:bg-green-700"
                >
                  <ExternalLink className="mr-2 h-4 w-4" />
                  Manage
                </button>
              </div>
            </div>
          </div>

          <div className="bg-white overflow-hidden shadow rounded-lg">
            <div className="p-5">
              <div className="flex items-center">
                <Server className="h-6 w-6 text-blue-600" />
                <div className="ml-4">
                  <h3 className="text-lg font-medium text-gray-900">Neon</h3>
                  <p className="text-sm text-gray-500">Enhanced Database</p>
                </div>
              </div>
              <div className="mt-4">
                <button
                  onClick={() => router.push('/databases/neon')}
                  className="inline-flex items-center px-4 py-2 border border-transparent text-sm font-medium rounded-md text-white bg-blue-600 hover:bg-blue-700"
                >
                  <ExternalLink className="mr-2 h-4 w-4" />
                  Manage
                </button>
              </div>
            </div>
          </div>
        </div>

        {/* Top Performing Apps */}
        <div className="bg-white shadow rounded-lg">
          <div className="px-4 py-5 sm:p-6">
            <h3 className="text-lg font-medium leading-6 text-gray-900 mb-4">Top Performing Apps</h3>
            <div className="grid grid-cols-1 gap-4 sm:grid-cols-3">
              {topApps.map((app) => (
                <div key={app.id} className="border rounded-lg p-4">
                  <div className="flex items-center justify-between mb-2">
                    <h4 className="font-medium text-gray-900">{app.name}</h4>
                    <span className={`inline-flex items-center px-2.5 py-0.5 rounded-full text-xs font-medium ${
                      app.health_status === 'healthy' ? 'bg-green-100 text-green-800' : 
                      app.health_status === 'degraded' ? 'bg-yellow-100 text-yellow-800' :
                      'bg-red-100 text-red-800'
                    }`}>
                      {app.health_status}
                    </span>
                  </div>
                  <p className="text-sm text-gray-500 mb-3">{app.description}</p>
                  <div className="grid grid-cols-2 gap-2 text-sm">
                    <div>
                      <span className="text-gray-500">Users:</span>
                      <div className="font-medium">{app.metrics.users.toLocaleString()}</div>
                    </div>
                    <div>
                      <span className="text-gray-500">Revenue:</span>
                      <div className="font-medium">${app.metrics.revenue.toLocaleString()}</div>
                    </div>
                  </div>
                </div>
              ))}
            </div>
          </div>
        </div>

        {/* Recent Activity */}
        <div className="bg-white shadow rounded-lg">
          <div className="px-4 py-5 sm:p-6">
            <h3 className="text-lg font-medium leading-6 text-gray-900 mb-4">Recent System Activity</h3>
            <div className="space-y-3">
              {recentActivity.map((activity, index) => (
                <div key={index} className="flex items-center justify-between p-3 bg-gray-50 rounded-md">
                  <div className="flex items-center">
                    <div className={`w-3 h-3 rounded-full mr-3 ${
                      activity.status === 'healthy' ? 'bg-green-500' : 
                      activity.status === 'degraded' ? 'bg-yellow-500' : 'bg-red-500'
                    }`} />
                    <div>
                      <div className="text-sm font-medium text-gray-900">{activity.name}</div>
                      <div className="text-xs text-gray-500">Health check completed</div>
                    </div>
                  </div>
                  <div className="text-right">
                    <div className="text-sm text-gray-500">{activity.responseTime}ms</div>
                    <div className="text-xs text-gray-400">{new Date(activity.time).toLocaleTimeString()}</div>
                  </div>
                </div>
              ))}
            </div>
          </div>
        </div>
      </div>
    </DashboardLayout>
  )
>>>>>>> d64c8325
}<|MERGE_RESOLUTION|>--- conflicted
+++ resolved
@@ -1,4 +1,3 @@
-<<<<<<< HEAD
 'use client';
 
 import { useEffect } from 'react';
@@ -19,7 +18,7 @@
       </div>
     </div>
   );
-=======
+}
 'use client'
 
 import { useState, useEffect } from 'react'
@@ -251,5 +250,4 @@
       </div>
     </DashboardLayout>
   )
->>>>>>> d64c8325
 }